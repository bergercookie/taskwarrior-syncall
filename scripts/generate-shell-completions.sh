--- conflicted
+++ resolved
@@ -54,19 +54,7 @@
 mkdir -p $completions_dir
 
 # main loop --------------------------------------------------------------------
-<<<<<<< HEAD
-for exec in tw_gkeep_sync tw_notion_sync tw_gcal_sync tw_asana_sync tw_caldav_sync; do
-	tabs 4
-	# Run the following, grab the output and dumpt it to the completions/ files...
-	# _TW_GKEEP_SYNC_COMPLETE=fish_source tw_gkeep_sync
-	envvar="_$(echo $exec | tr "[:lower:]" "[:upper:]")_COMPLETE"
-	for shell in "bash" "zsh" "fish"; do
-		echo -e "Generating completions for [$exec\t| $shell\t]"
-		export $envvar=${shell}_source
-		$exec >"$(completion_dir_for $shell $exec)$(get_ext_for $shell)"
-	done
-=======
-for exec in tw_gkeep_sync tw_notion_sync tw_gcal_sync tw_asana_sync fs_gkeep_sync; do
+for exec in tw_gkeep_sync tw_notion_sync tw_gcal_sync tw_asana_sync tw_caldav_sync fs_gkeep_sync; do
     tabs 4
     # Run the following, grab the output and dumpt it to the completions/ files...
     # _TW_GKEEP_SYNC_COMPLETE=fish_source tw_gkeep_sync
@@ -81,5 +69,4 @@
         path="$(completion_dir_for $shell $exec)$(get_ext_for $shell)"
         echo "$contents" > "$path"
     done
->>>>>>> 4b287671
 done